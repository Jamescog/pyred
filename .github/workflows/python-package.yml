--- conflicted
+++ resolved
@@ -24,11 +24,7 @@
     - name: Install dependencies
       run: |
         python -m pip install --upgrade pip
-<<<<<<< HEAD
-        python -m pip install flake8 pytest-asyncio pytest
-=======
         python -m pip install flake8 pytest pytest-asyncio
->>>>>>> b3cbbe19
         if [ -f requirements.txt ]; then pip install -r requirements.txt; fi
     - name: Lint with flake8
       run: |
